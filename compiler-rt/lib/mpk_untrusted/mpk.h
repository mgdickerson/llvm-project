// mpk.h
//
// Copyright 2018 Paul Kirth
//
// Permission is hereby granted, free of charge, to any person obtaining a
// copy of this software and associated documentation files (the "Software"),
// to deal in the Software without restriction, including without limitation
// the rights to use, copy, modify, merge, publish, distribute, sublicense,
// and/or sell copies of the Software, and to permit persons to whom the
// Software is furnished to do so, subject to the following conditions:
//
// The above copyright notice and this permission notice shall be included in
// all copies or substantial portions of the Software.
//
// THE SOFTWARE IS PROVIDED "AS IS", WITHOUT WARRANTY OF ANY KIND, EXPRESS OR
// IMPLIED, INCLUDING BUT NOT LIMITED TO THE WARRANTIES OF MERCHANTABILITY,
// FITNESS FOR A PARTICULAR PURPOSE AND NONINFRINGEMENT. IN NO EVENT SHALL THE
// AUTHORS OR COPYRIGHT HOLDERS BE LIABLE FOR ANY CLAIM, DAMAGES OR OTHER
// LIABILITY, WHETHER IN AN ACTION OF CONTRACT, TORT OR OTHERWISE, ARISING
// FROM, OUT OF OR IN CONNECTION WITH THE SOFTWARE OR THE USE OR OTHER DEALINGS
// IN THE SOFTWARE.

// This file supplies a set of APIs similar or identical to those found in
// glibc-2.27 We mimic these for future compatibility with standard libraries.

#ifndef ALLOCATOR_MPK_H
#define ALLOCATOR_MPK_H

#include <cstddef>

namespace __mpk_untrusted {
#ifdef __i386__
#define si_pkey_offset 0x14
#else
#define si_pkey_offset 0x20
#endif

<<<<<<< HEAD
    #define HAS_MPK 1
    
    #define PKEY_ENABLE_ACCESS     0x0
    #define PKEY_DISABLE_ACCESS    0x1
    #define PKEY_DISABLE_WRITE     0x2

    #define INVALID_PKEY           0x16
=======
/**
 * Wrapper for RDPKRU instruction
 * @return value of pkru register
 *
 */
unsigned int pkey_read();
>>>>>>> 5f9a1d22

/**
 * Wrapper for WRPKRU instruction
 * @param pkru new PKRU value
 */
void pkey_write(unsigned int pkru);

/**
 * Gets the protection bits for key from PKRU register
 *
 * @param key The protection key to check
 * @return the protection bits for key
 */
int pkey_get(int key);

<<<<<<< HEAD
    /**
     * Gets the protection bits for key from PKRU register
     *
     * @param key The protection key to check
     * @return the protection bits for key
     */
    int pkey_get(unsigned int *pkru, int key);

    /**
     * Sets the protection bits for key in the PKRU register
     *
     * @param pkey  the protection key to set the bits for
     * @param rights the Read/Write bits to set
     * @return -1 error, 0 success
     */
    int pkey_set(unsigned int *pkru, int key, unsigned int rights);
=======
/**
 * Sets the protection bits for key in the PKRU register
 *
 * @param pkey  the protection key to set the bits for
 * @param rights the Read/Write bits to set
 * @return -1 error, 0 success
 */
int pkey_set(int key, unsigned int rights);

/***
 * Set the protection bits in the PTE for Addr, acording to pkey
 * @param addr the address to protect w/ pkey
 * @param len  the size of the region to set mpk protection
 * @param prot The normal OS page permissions
 * @param pkey The mpk protection key to assign
 * @return 0 success, -1 error
 */
int pkey_mprotect(void *addr, size_t len, int prot, int pkey);
>>>>>>> 5f9a1d22

/**
 * Allocate a new protection key
 * @return the new protection key on success, -1 on failure
 */
int pkey_alloc();

/**
 * Release the protection key
 * @param pkey the protection key to release
 * @return 0 on success, -1 on failure
 */
int pkey_free(unsigned long pkey);

#define XSTATE_PKRU_BIT (9)
#define XSTATE_PKRU 0x200

int pkru_xstate_offset(void);
} // namespace __mpk_untrusted

#endif // ALLOCATOR_MPK_H<|MERGE_RESOLUTION|>--- conflicted
+++ resolved
@@ -35,22 +35,20 @@
 #define si_pkey_offset 0x20
 #endif
 
-<<<<<<< HEAD
-    #define HAS_MPK 1
-    
-    #define PKEY_ENABLE_ACCESS     0x0
-    #define PKEY_DISABLE_ACCESS    0x1
-    #define PKEY_DISABLE_WRITE     0x2
+#define HAS_MPK 1
 
-    #define INVALID_PKEY           0x16
-=======
+#define PKEY_ENABLE_ACCESS     0x0
+#define PKEY_DISABLE_ACCESS    0x1
+#define PKEY_DISABLE_WRITE     0x2
+
+#define INVALID_PKEY           0x16
+
 /**
  * Wrapper for RDPKRU instruction
  * @return value of pkru register
  *
  */
 unsigned int pkey_read();
->>>>>>> 5f9a1d22
 
 /**
  * Wrapper for WRPKRU instruction
@@ -64,26 +62,8 @@
  * @param key The protection key to check
  * @return the protection bits for key
  */
-int pkey_get(int key);
+int pkey_get(unsigned int *pkru, int key);
 
-<<<<<<< HEAD
-    /**
-     * Gets the protection bits for key from PKRU register
-     *
-     * @param key The protection key to check
-     * @return the protection bits for key
-     */
-    int pkey_get(unsigned int *pkru, int key);
-
-    /**
-     * Sets the protection bits for key in the PKRU register
-     *
-     * @param pkey  the protection key to set the bits for
-     * @param rights the Read/Write bits to set
-     * @return -1 error, 0 success
-     */
-    int pkey_set(unsigned int *pkru, int key, unsigned int rights);
-=======
 /**
  * Sets the protection bits for key in the PKRU register
  *
@@ -91,7 +71,7 @@
  * @param rights the Read/Write bits to set
  * @return -1 error, 0 success
  */
-int pkey_set(int key, unsigned int rights);
+int pkey_set(unsigned int *pkru, int key, unsigned int rights);
 
 /***
  * Set the protection bits in the PTE for Addr, acording to pkey
@@ -102,7 +82,6 @@
  * @return 0 success, -1 error
  */
 int pkey_mprotect(void *addr, size_t len, int prot, int pkey);
->>>>>>> 5f9a1d22
 
 /**
  * Allocate a new protection key
