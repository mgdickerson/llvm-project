// mpk.cpp
//
// Copyright 2018 Paul Kirth
//
// Permission is hereby granted, free of charge, to any person obtaining a
// copy of this software and associated documentation files (the "Software"),
// to deal in the Software without restriction, including without limitation
// the rights to use, copy, modify, merge, publish, distribute, sublicense,
// and/or sell copies of the Software, and to permit persons to whom the
// Software is furnished to do so, subject to the following conditions:
//
// The above copyright notice and this permission notice shall be included in
// all copies or substantial portions of the Software.
//
// THE SOFTWARE IS PROVIDED "AS IS", WITHOUT WARRANTY OF ANY KIND, EXPRESS OR
// IMPLIED, INCLUDING BUT NOT LIMITED TO THE WARRANTIES OF MERCHANTABILITY,
// FITNESS FOR A PARTICULAR PURPOSE AND NONINFRINGEMENT. IN NO EVENT SHALL THE
// AUTHORS OR COPYRIGHT HOLDERS BE LIABLE FOR ANY CLAIM, DAMAGES OR OTHER
// LIABILITY, WHETHER IN AN ACTION OF CONTRACT, TORT OR OTHERWISE, ARISING
// FROM, OUT OF OR IN CONNECTION WITH THE SOFTWARE OR THE USE OR OTHER DEALINGS
// IN THE SOFTWARE.

// This file supplies a set of APIs similar or identical to those found in
// glibc-2.27 We mimic these for future compatibility with standard libraries.

// set to 1 if we can use the same implementation for pkey_mprotect as
// glibc-2.27

#include "mpk.h"
#include "sanitizer_common/sanitizer_common.h"

#include <cerrno>
#include <cstdio>
#include <sys/mman.h>
#include <sys/syscall.h>
#include <unistd.h>

namespace __mpk_untrusted {
/* Return the value of the PKRU register.  */
inline unsigned int pkey_read() {
#if HAS_MPK
  unsigned int result;
  __asm__ volatile(".byte 0x0f, 0x01, 0xee" : "=a"(result) : "c"(0) : "rdx");
  return result;
#else
  return 0;
#endif
}

/* Overwrite the PKRU register with VALUE.  */
inline void pkey_write(unsigned int pkru) {
#if HAS_MPK
  unsigned int eax = pkru;
  unsigned int ecx = 0;
  unsigned int edx = 0;

  asm volatile(".byte 0x0f,0x01,0xef\n\t" : : "a"(eax), "c"(ecx), "d"(edx));
#endif
}

<<<<<<< HEAD
    /*return the set bits of pkru for the input key */
    int pkey_get(unsigned int *pkru, int key)
    {
#if HAS_MPK
        if(key < 0 || key > 15)
        {
            errno = EINVAL;
            return -1;
        }
        // unsigned int pkru = pkey_read();
        return (*pkru >> (2 * key)) & 3;
=======
/*return the set bits of pkru for the input key */
int pkey_get(int key) {
#if HAS_MPK
  if (key < 0 || key > 15) {
    errno = EINVAL;
    return -1;
  }
  unsigned int pkru = pkey_read();
  return (pkru >> (2 * key)) & 3;
>>>>>>> 5f9a1d22
#else
  return 0;
#endif
}

<<<<<<< HEAD
    /* set the bits in pkru for key using rights */
    int pkey_set(unsigned int *pkru, int key, unsigned int rights)
    {
#if HAS_MPK
        if(key < 0 || key > 15 || rights > 3)
        {
            errno = EINVAL;
            return -1;
        }
        unsigned int mask = 3 << (2 * key);
        // unsigned int pkru = pkey_read();
        *pkru              = (*pkru & ~mask) | (rights << (2 * key));
        return 0;
        // pkey_write(pkru);
=======
/* set the bits in pkru for key using rights */
int pkey_set(int key, unsigned int rights) {
#if HAS_MPK
  if (key < 0 || key > 15 || rights > 3) {
    errno = EINVAL;
    return -1;
  }
  unsigned int mask = 3 << (2 * key);
  unsigned int pkru = pkey_read();
  pkru = (pkru & ~mask) | (rights << (2 * key));
  pkey_write(pkru);
>>>>>>> 5f9a1d22
#endif
  return 0;
}

int pkey_mprotect(void *addr, size_t len, int prot, int pkey) {
#if HAS_MPK
  return syscall(SYS_pkey_mprotect, addr, len, prot, pkey);
#else
  return syscall(SYS_mprotect, addr, len, prot);
#endif
}

int pkey_alloc() {
#if HAS_MPK
  return syscall(SYS_pkey_alloc, 0, 0);
#else
  return 0;
#endif
}

int pkey_free(unsigned long pkey) {
#if HAS_MPK
  return syscall(SYS_pkey_free, pkey);
#else
  return 0;
#endif
}

static inline void __cpuid(unsigned int *eax, unsigned int *ebx,
                           unsigned int *ecx, unsigned int *edx) {
  /* ecx is often an input as well as an output. */
  asm volatile("cpuid;"
               : "=a"(*eax), "=b"(*ebx), "=c"(*ecx), "=d"(*edx)
               : "0"(*eax), "2"(*ecx));
}

<<<<<<< HEAD
    int pkru_xstate_offset(void)
    {
        unsigned int eax;
        unsigned int ebx;
        unsigned int ecx;
        unsigned int edx;
        int xstate_offset;
        int xstate_size = 0;
        unsigned long XSTATE_CPUID = 0xd;
        int leaf;
        /* assume that XSTATE_PKRU is set in XCR0 */
        leaf = XSTATE_PKRU_BIT;
        {
            eax = XSTATE_CPUID;
            ecx = leaf;
            __cpuid(&eax, &ebx, &ecx, &edx);
            if (leaf == XSTATE_PKRU_BIT) {
                xstate_offset = ebx;
                xstate_size = eax;
            }
        }
        if (xstate_size == 0) {
            __sanitizer::Report("INFO : Could not find size/offset of PKRU in xsave state\n");
            return 0;
        }
        return xstate_offset;
=======
int pkru_xstate_offset(void) {
  unsigned int eax;
  unsigned int ebx;
  unsigned int ecx;
  unsigned int edx;
  int xstate_offset=0;
  int xstate_size=0;
  unsigned long XSTATE_CPUID = 0xd;
  int leaf;
  /* assume that XSTATE_PKRU is set in XCR0 */
  leaf = XSTATE_PKRU_BIT;
  {
    eax = XSTATE_CPUID;
    ecx = leaf;
    __cpuid(&eax, &ebx, &ecx, &edx);
    if (leaf == XSTATE_PKRU_BIT) {
      xstate_offset = ebx;
      xstate_size = eax;
>>>>>>> 5f9a1d22
    }
  }
  if (xstate_size == 0) {
    __sanitizer::Report(
        "INFO : Could not find size/offset of PKRU in xsave state\n");
    return 0;
  }
  return xstate_offset;
}
} // namespace __mpk_untrusted<|MERGE_RESOLUTION|>--- conflicted
+++ resolved
@@ -58,62 +58,27 @@
 #endif
 }
 
-<<<<<<< HEAD
-    /*return the set bits of pkru for the input key */
-    int pkey_get(unsigned int *pkru, int key)
-    {
-#if HAS_MPK
-        if(key < 0 || key > 15)
-        {
-            errno = EINVAL;
-            return -1;
-        }
-        // unsigned int pkru = pkey_read();
-        return (*pkru >> (2 * key)) & 3;
-=======
-/*return the set bits of pkru for the input key */
-int pkey_get(int key) {
+int pkey_get(unsigned int *pkru, int key) {
 #if HAS_MPK
   if (key < 0 || key > 15) {
     errno = EINVAL;
     return -1;
   }
-  unsigned int pkru = pkey_read();
-  return (pkru >> (2 * key)) & 3;
->>>>>>> 5f9a1d22
+  return (*pkru >> (2 * key)) & 3;
 #else
   return 0;
 #endif
 }
 
-<<<<<<< HEAD
-    /* set the bits in pkru for key using rights */
-    int pkey_set(unsigned int *pkru, int key, unsigned int rights)
-    {
-#if HAS_MPK
-        if(key < 0 || key > 15 || rights > 3)
-        {
-            errno = EINVAL;
-            return -1;
-        }
-        unsigned int mask = 3 << (2 * key);
-        // unsigned int pkru = pkey_read();
-        *pkru              = (*pkru & ~mask) | (rights << (2 * key));
-        return 0;
-        // pkey_write(pkru);
-=======
 /* set the bits in pkru for key using rights */
-int pkey_set(int key, unsigned int rights) {
+int pkey_set(unsigned int *pkru, int key, unsigned int rights) {
 #if HAS_MPK
   if (key < 0 || key > 15 || rights > 3) {
     errno = EINVAL;
     return -1;
   }
   unsigned int mask = 3 << (2 * key);
-  unsigned int pkru = pkey_read();
-  pkru = (pkru & ~mask) | (rights << (2 * key));
-  pkey_write(pkru);
->>>>>>> 5f9a1d22
+  *pkru = (*pkru & ~mask) | (rights << (2 * key));
 #endif
   return 0;
 }
@@ -150,34 +115,6 @@
                : "0"(*eax), "2"(*ecx));
 }
 
-<<<<<<< HEAD
-    int pkru_xstate_offset(void)
-    {
-        unsigned int eax;
-        unsigned int ebx;
-        unsigned int ecx;
-        unsigned int edx;
-        int xstate_offset;
-        int xstate_size = 0;
-        unsigned long XSTATE_CPUID = 0xd;
-        int leaf;
-        /* assume that XSTATE_PKRU is set in XCR0 */
-        leaf = XSTATE_PKRU_BIT;
-        {
-            eax = XSTATE_CPUID;
-            ecx = leaf;
-            __cpuid(&eax, &ebx, &ecx, &edx);
-            if (leaf == XSTATE_PKRU_BIT) {
-                xstate_offset = ebx;
-                xstate_size = eax;
-            }
-        }
-        if (xstate_size == 0) {
-            __sanitizer::Report("INFO : Could not find size/offset of PKRU in xsave state\n");
-            return 0;
-        }
-        return xstate_offset;
-=======
 int pkru_xstate_offset(void) {
   unsigned int eax;
   unsigned int ebx;
@@ -196,7 +133,6 @@
     if (leaf == XSTATE_PKRU_BIT) {
       xstate_offset = ebx;
       xstate_size = eax;
->>>>>>> 5f9a1d22
     }
   }
   if (xstate_size == 0) {
