#ifndef ALLOCSITEHANDLER_H
#define ALLOCSITEHANDLER_H

#include "sanitizer_common/sanitizer_common.h"

#include <cassert>
#include <map>
#include <memory>
#include <mutex>
<<<<<<< HEAD
#include <set>
#include "mpk_common.h"
=======
>>>>>>> 5f9a1d22

typedef int8_t *rust_ptr;

namespace __mpk_untrusted {

class AllocSite {
private:
  rust_ptr ptr;
  int64_t size;
  int64_t uniqueID;
<<<<<<< HEAD
  uint32_t pkey;
  AllocSite() {
    ptr = nullptr;
    size = -1;
    uniqueID = -1;
    // As pkey currently only has 16 potential keys, 
    // 16 should indicate an invalid key.
    pkey = 16;
  }
=======
  AllocSite() : ptr(nullptr), size(-1), uniqueID(-1) {}
>>>>>>> 5f9a1d22

public:
  AllocSite(rust_ptr ptr, int64_t size, int64_t uniqueID)
      : ptr{ptr}, size{size}, uniqueID{uniqueID}, pkey{0} {
    assert(ptr != nullptr);
    assert(size > 0);
    assert(uniqueID >= 0);
  }

  static AllocSite error() { return AllocSite(); }

  bool containsPtr(rust_ptr ptrCmp) {
    // TODO : Note, might be important to cast pointers to uintptr_t type for
    // arithmetic comparisons if it behaves incorrectly.
    return (ptr <= ptrCmp) && (ptrCmp < (ptr + size));
  }

  int64_t id() const { return uniqueID; }

  rust_ptr getPtr() { return ptr; }

  bool isValid() { return (ptr != nullptr) && (size > 0) && (uniqueID >= 0); }

  void addPkey(uint32_t faultPkey) { pkey = faultPkey; }

  uint32_t getPkey() { return pkey; }

  bool operator<(const AllocSite& ac) const {
    return uniqueID < ac.id();
  }
};

class AllocSiteHandler {
private:
  // Singleton AllocSiteHandler pointer
  static std::shared_ptr<AllocSiteHandler> handle;
  // Mapping from memory location pointer to AllocationSite
  std::map<rust_ptr, AllocSite> allocation_map;
  // Set of faulting AllocationSites
  std::set<AllocSite> fault_set;
  // Thread safety mutex
  std::mutex mx;
  AllocSiteHandler() = default;

public:
  ~AllocSiteHandler() {}

  static std::shared_ptr<AllocSiteHandler> init() {
    if (!handle) {
      handle = std::shared_ptr<AllocSiteHandler>(new AllocSiteHandler());
    }

    return handle;
  }

  bool empty() { return allocation_map.empty(); }

  void insertAllocSite(rust_ptr ptr, AllocSite site) {
    // First, obtain the mutex lock to ensure safe addition of item to map.
    const std::lock_guard<std::mutex> lock(mx);

    // Insert AllocationSite for given ptr.
    allocation_map.insert(std::pair<rust_ptr, AllocSite>(ptr, site));

    // lock falls out of scope and releases mutex.
  }

  void removeAllocSite(rust_ptr ptr) {
    // Obtain mutex lock.
    const std::lock_guard<std::mutex> lock(mx);

    // Remove AllocationSite for given ptr.
    allocation_map.erase(ptr);
  }

  AllocSite getAllocSite(rust_ptr ptr) {
    // Obtain mutex lock.
    const std::lock_guard<std::mutex> lock(mx);

    if (allocation_map.empty()) {
      __sanitizer::Report("INFO : Map is empty, returning error.\n");
      return AllocSite::error();
    }

    // Get AllocSite found from given rust_ptr
    auto map_iter = allocation_map.lower_bound(ptr);

    // First check to make sure the iterator is not past the end of the map,
    // otherwise return error.
    if (map_iter != allocation_map.end()) {
      // Found valid iterator, check for exact match first
      if (map_iter->first == ptr) {
        // For an exact match, we can return the found alloction site
        return map_iter->second;
      }

      // If it is not an exact match, we need to check the AllocationSite
      // immediately before found site. Check that map_iter is not the first
      // item, otherwise return error.
      if (map_iter != allocation_map.begin()) {
        --map_iter;
        if (map_iter->second.containsPtr(ptr)) {
          return map_iter->second;
        }
        // If we reach this point, it means the allocation site did not contain
        // this pointer. Return Error.
      }
    }

    __sanitizer::Report("INFO : Returning AllocSite::error()\n");
    return AllocSite::error();
  }

  void addFaultAlloc(rust_ptr ptr, uint32_t pkey) {
    auto alloc = getAllocSite(ptr);
    __sanitizer::Report("INFO : Getting AllocSite : id(%d), ptr(%p)\n", alloc.id(), alloc.getPtr());

    if (!alloc.isValid()) {
      __sanitizer::Report("INFO : AllocSite is not valid, will not add it to Fault Set.\n");
      return;
    }

    alloc.addPkey(pkey);

    fault_set.insert(alloc);
  }
};
} // namespace mpk
extern "C" {
__attribute__((visibility("default"))) void
allocHook(rust_ptr ptr, int64_t size, int64_t uniqueID);
__attribute__((visibility("default"))) void
reallocHook(rust_ptr newPtr, int64_t newSize, rust_ptr oldPtr, int64_t oldSize,
            int64_t uniqueID);
__attribute__((visibility("default"))) void
deallocHook(rust_ptr ptr, int64_t size, int64_t uniqueID);
}
#endif<|MERGE_RESOLUTION|>--- conflicted
+++ resolved
@@ -7,11 +7,8 @@
 #include <map>
 #include <memory>
 #include <mutex>
-<<<<<<< HEAD
 #include <set>
 #include "mpk_common.h"
-=======
->>>>>>> 5f9a1d22
 
 typedef int8_t *rust_ptr;
 
@@ -22,19 +19,8 @@
   rust_ptr ptr;
   int64_t size;
   int64_t uniqueID;
-<<<<<<< HEAD
   uint32_t pkey;
-  AllocSite() {
-    ptr = nullptr;
-    size = -1;
-    uniqueID = -1;
-    // As pkey currently only has 16 potential keys, 
-    // 16 should indicate an invalid key.
-    pkey = 16;
-  }
-=======
-  AllocSite() : ptr(nullptr), size(-1), uniqueID(-1) {}
->>>>>>> 5f9a1d22
+  AllocSite() : ptr(nullptr), size(-1), uniqueID(-1), pkey(16) {}
 
 public:
   AllocSite(rust_ptr ptr, int64_t size, int64_t uniqueID)
